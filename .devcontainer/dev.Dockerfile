--- conflicted
+++ resolved
@@ -24,11 +24,7 @@
   && dnf install -y rhpkg \
   && dnf clean all
 
-<<<<<<< HEAD
 ARG OC_VERSION=4.2.16
-=======
-ARG OC_VERSION=4.2.12
->>>>>>> 7230b31b
 # include oc client
 RUN wget -O /tmp/openshift-client-linux-"$OC_VERSION".tar.gz https://mirror.openshift.com/pub/openshift-v4/clients/ocp/"$OC_VERSION"/openshift-client-linux-"$OC_VERSION".tar.gz \
   && tar -C /usr/local/bin -xzf  /tmp/openshift-client-linux-"$OC_VERSION".tar.gz oc kubectl \
