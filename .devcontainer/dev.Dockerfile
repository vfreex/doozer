FROM fedora:30

ENV PYCURL_SSL_LIBRARY=openssl

RUN dnf install -y \
    # runtime dependencies
<<<<<<< HEAD
    krb5-workstation git rsync skopeo podman docker tito \
    python2 python2-certifi python2-rpm \
=======
    krb5-workstation git rsync koji skopeo podman docker \
    python2 python2-certifi python2-rpm python2-koji \
>>>>>>> 0cbbe663
    python3 python3-certifi python3-rpm \
    # development dependencies
    gcc krb5-devel openssl-devel \
    python2-devel python2-pip \
    python3-devel python3-pip \
    # other tools
    bash-completion vim tmux procps-ng psmisc wget curl net-tools iproute \
  # Red Hat IT Root CA
  && curl -o /etc/pki/ca-trust/source/anchors/RH-IT-Root-CA.crt --fail -L \
    https://password.corp.redhat.com/RH-IT-Root-CA.crt \
  && update-ca-trust extract \
  # clean up
  && dnf clean all

# install brewkoji
RUN wget -O /etc/yum.repos.d/rcm-tools-fedora.repo https://download.devel.redhat.com/rel-eng/RCMTOOLS/rcm-tools-fedora.repo \
  && dnf install -y koji brewkoji \
  && dnf install -y rhpkg \
  && dnf clean all

ARG OC_VERSION=4.2.12
# include oc client
RUN wget -O /tmp/openshift-client-linux-"$OC_VERSION".tar.gz https://mirror.openshift.com/pub/openshift-v4/clients/ocp/"$OC_VERSION"/openshift-client-linux-"$OC_VERSION".tar.gz \
  && tar -C /usr/local/bin -xzf  /tmp/openshift-client-linux-"$OC_VERSION".tar.gz oc kubectl \
  && rm /tmp/openshift-client-linux-"$OC_VERSION".tar.gz

# Create a non-root user - see https://aka.ms/vscode-remote/containers/non-root-user.
ARG USERNAME=dev
# On Linux, replace with your actual UID, GID if not the default 1000
ARG USER_UID=1000
ARG USER_GID=$USER_UID

# Create the "dev" user
RUN groupadd --gid "$USER_GID" "$USERNAME" \
    && useradd --uid "$USER_UID" --gid "$USER_GID" -m "$USERNAME" \
    && mkdir -p /home/"$USERNAME"/.vscode-server /home/"$USERNAME"/.vscode-server-insiders \
    && chown -R "${USER_UID}:${USER_GID}" /home/"$USERNAME" \
    && chmod 0755 /home/"$USERNAME" \
    && echo "$USERNAME" ALL=\(root\) NOPASSWD:ALL > /etc/sudoers.d/"$USERNAME" \
    && chmod 0440 /etc/sudoers.d/"$USERNAME"

# Configure Kerberos
COPY .devcontainer/krb5-redhat.conf /etc/krb5.conf.d/

USER "$USER_UID"<|MERGE_RESOLUTION|>--- conflicted
+++ resolved
@@ -4,13 +4,8 @@
 
 RUN dnf install -y \
     # runtime dependencies
-<<<<<<< HEAD
-    krb5-workstation git rsync skopeo podman docker tito \
-    python2 python2-certifi python2-rpm \
-=======
-    krb5-workstation git rsync koji skopeo podman docker \
+    krb5-workstation git rsync koji skopeo podman docker tito \
     python2 python2-certifi python2-rpm python2-koji \
->>>>>>> 0cbbe663
     python3 python3-certifi python3-rpm \
     # development dependencies
     gcc krb5-devel openssl-devel \
